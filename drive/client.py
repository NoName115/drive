--- conflicted
+++ resolved
@@ -119,11 +119,7 @@
     def _permissions(self):
         return self.service.permissions()
 
-<<<<<<< HEAD
     def create_folder(self, name: str, parent_id: str, supports_all_drives: bool = False):
-=======
-    def create_folder(self, name: str, parent_id: str):
->>>>>>> 95bef6ee
         """
 
         :param name:
@@ -373,16 +369,6 @@
 
         return self.update_file(file_id, add_parents_ids=[folder_id], remove_parents_ids=resp["parents"], supports_all_drives=supports_all_drives)
 
-    def grant_file_permissions(self, file_id: str, role: str, type_: str, supports_all_drives: bool = False):
-        self._permissions.create(fileId=file_id, body={"role": role, "type": type_},
-                                 supportsAllDrives=supports_all_drives).execute()
-        return True
-
-    def get_web_view_link(self, file_id: str, supports_all_drives: bool = False):
-        resp = self._files.get(fileId=file_id, fields='webViewLink', supportsAllDrives=supports_all_drives).execute()
-
-        return resp['webViewLink']
-
     def get_web_content_link(self, file_id: str, supports_all_drives: bool = False):
         resp = self._files.get(fileId=file_id, fields='webContentLink', supportsAllDrives=supports_all_drives).execute()
         return resp['webContentLink']
@@ -435,11 +421,7 @@
         with open(path, "wb") as f:
             self.download(file_id, f, mime_type=mime_type, supports_all_drives=supports_all_drives)
 
-<<<<<<< HEAD
-    def download_excel_workbook(self, file_id: str, supports_all_drives: bool = False) -> openpyxl.Workbook:
-=======
-    def download_excel_workbook(self, file_id: str, read_only=False):
->>>>>>> 95bef6ee
+    def download_excel_workbook(self, file_id: str, supports_all_drives: bool = False, read_only: bool = False) -> openpyxl.Workbook:
         """
         Download a Google Spreadsheet as an openpyxl workbook.
         :param file_id:
@@ -556,21 +538,14 @@
                            mimetypes.XLSX, update_existing=update_existing,
                            supports_all_drives=supports_all_drives)
 
-    def grant_file_permissions(self, file_id: str, role: str, type_: str):
-        """
-        :param file_id:
-        :param role:
-        :param type_:
-        :return:
-        """
-        return self._permissions.create(fileId=file_id, body={"role": role, "type": type_}).execute()
-
-    def get_web_view_link(self, file_id: str) -> str:
-        """
-        :param file_id:
-        :return:
-        """
-        resp = self._files.get(fileId=file_id, fields='webViewLink').execute()
+    def grant_file_permissions(self, file_id: str, role: str, type_: str, supports_all_drives: bool = False):
+        return self._permissions.create(
+            fileId=file_id, body={"role": role, "type": type_},
+            supportsAllDrives=supports_all_drives
+        ).execute()
+
+    def get_web_view_link(self, file_id: str, supports_all_drives: bool = False):
+        resp = self._files.get(fileId=file_id, fields='webViewLink', supportsAllDrives=supports_all_drives).execute()
         return resp['webViewLink']
 
     # Private API
